<!DOCTYPE html>
<html lang="en">
<head>
    <meta charset="UTF-8">
    <meta name="viewport" content="width=device-width, initial-scale=1.0">
    <title>Dashboard - MediGuide AI</title>
    <link href="https://cdnjs.cloudflare.com/ajax/libs/font-awesome/6.0.0/css/all.min.css" rel="stylesheet">
    <link href="https://fonts.googleapis.com/css2?family=Inter:wght@300;400;500;600;700;800&display=swap" rel="stylesheet">
    <style>
        * {
            margin: 0;
            padding: 0;
            box-sizing: border-box;
        }

        :root {
            --primary-gradient: linear-gradient(135deg, #667eea 0%, #764ba2 100%);
            --accent-gradient: linear-gradient(45deg, #4facfe, #00f2fe);
            --card-bg: rgba(255, 255, 255, 0.08);
            --card-hover-bg: rgba(255, 255, 255, 0.12);
            --text-primary: #ffffff;
            --text-secondary: rgba(255, 255, 255, 0.8);
            --text-muted: rgba(255, 255, 255, 0.6);
            --border-color: rgba(255, 255, 255, 0.15);
            --shadow-light: 0 8px 32px rgba(0, 0, 0, 0.1);
            --shadow-medium: 0 16px 48px rgba(0, 0, 0, 0.15);
            --shadow-heavy: 0 24px 64px rgba(0, 0, 0, 0.2);
            --border-radius: 20px;
            --border-radius-lg: 24px;
            --transition: all 0.4s cubic-bezier(0.4, 0, 0.2, 1);
        }

        body {
            font-family: 'Inter', -apple-system, BlinkMacSystemFont, 'Segoe UI', sans-serif;
            background: var(--primary-gradient);
            min-height: 100vh;
            line-height: 1.6;
            overflow-x: hidden;
        }

        /* Animated background */
        body::before {
            content: '';
            position: fixed;
            top: 0;
            left: 0;
            width: 100%;
            height: 100%;
            background: 
                radial-gradient(circle at 20% 80%, rgba(120, 119, 198, 0.3) 0%, transparent 50%),
                radial-gradient(circle at 80% 20%, rgba(255, 119, 198, 0.3) 0%, transparent 50%),
                radial-gradient(circle at 40% 40%, rgba(120, 219, 255, 0.2) 0%, transparent 50%);
            animation: backgroundShift 20s ease-in-out infinite;
            z-index: -1;
        }

        @keyframes backgroundShift {
            0%, 100% { transform: translateX(0) translateY(0) scale(1); }
            33% { transform: translateX(-20px) translateY(-10px) scale(1.05); }
            66% { transform: translateX(20px) translateY(10px) scale(0.95); }
        }

        /* Navigation */
        .navbar {
            background: rgba(255, 255, 255, 0.05);
            backdrop-filter: blur(20px);
            padding: 1.5rem 2rem;
            position: sticky;
            top: 0;
            z-index: 1000;
            border-bottom: 1px solid var(--border-color);
            box-shadow: var(--shadow-light);
        }

        .nav-container {
            max-width: 1400px;
            margin: 0 auto;
            display: flex;
            justify-content: space-between;
            align-items: center;
        }

        .logo {
            display: flex;
            align-items: center;
            gap: 0.75rem;
            font-size: 1.75rem;
            font-weight: 800;
            color: var(--text-primary);
            text-decoration: none;
            transition: var(--transition);
        }

        .logo:hover {
            transform: scale(1.05);
        }

        .logo i {
            font-size: 2.25rem;
            background: var(--accent-gradient);
            -webkit-background-clip: text;
            -webkit-text-fill-color: transparent;
            background-clip: text;
            animation: pulse 2s ease-in-out infinite;
        }

        @keyframes pulse {
            0%, 100% { transform: scale(1); }
            50% { transform: scale(1.1); }
        }

        .nav-links {
            display: flex;
            gap: 0.5rem;
            list-style: none;
        }

        .nav-links a {
            color: var(--text-primary);
            text-decoration: none;
            padding: 0.875rem 1.75rem;
            border-radius: 50px;
            transition: var(--transition);
            font-weight: 500;
            display: flex;
            align-items: center;
            gap: 0.5rem;
            position: relative;
            overflow: hidden;
        }

        .nav-links a::before {
            content: '';
            position: absolute;
            top: 0;
            left: -100%;
            width: 100%;
            height: 100%;
            background: linear-gradient(90deg, transparent, rgba(255, 255, 255, 0.1), transparent);
            transition: left 0.5s;
        }

        .nav-links a:hover::before {
            left: 100%;
        }

        .nav-links a:hover,
        .nav-links a.active {
            background: var(--card-bg);
            transform: translateY(-2px);
            box-shadow: var(--shadow-light);
        }

        /* Main Content */
        .main-content {
            padding: 3rem 2rem;
            max-width: 1400px;
            margin: 0 auto;
        }

        /* Hero Section */
        .hero-section {
            text-align: center;
            color: var(--text-primary);
            margin-bottom: 4rem;
            padding: 3rem 0;
            position: relative;
        }

        .hero-section::before {
            content: '';
            position: absolute;
            top: 50%;
            left: 50%;
            transform: translate(-50%, -50%);
            width: 300px;
            height: 300px;
            background: radial-gradient(circle, rgba(79, 172, 254, 0.1) 0%, transparent 70%);
            border-radius: 50%;
            animation: float 6s ease-in-out infinite;
        }

        @keyframes float {
            0%, 100% { transform: translate(-50%, -50%) scale(1); }
            50% { transform: translate(-50%, -50%) scale(1.1); }
        }

        .hero-section h1 {
            font-size: 4rem;
            font-weight: 800;
            margin-bottom: 1.5rem;
            background: linear-gradient(135deg, #ffffff 0%, #4facfe 50%, #00f2fe 100%);
            -webkit-background-clip: text;
            -webkit-text-fill-color: transparent;
            background-clip: text;
            position: relative;
            z-index: 1;
            animation: slideInUp 1s ease-out;
        }

        @keyframes slideInUp {
            from {
                opacity: 0;
                transform: translateY(50px);
            }
            to {
                opacity: 1;
                transform: translateY(0);
            }
        }

        .hero-section p {
            font-size: 1.375rem;
            opacity: 0.9;
            max-width: 700px;
            margin: 0 auto 2rem;
            line-height: 1.8;
            font-weight: 400;
            position: relative;
            z-index: 1;
            animation: slideInUp 1s ease-out 0.2s both;
        }

        /* User Info Card */
        .user-info {
            background: var(--card-bg);
            backdrop-filter: blur(20px);
            padding: 2.5rem;
            border-radius: var(--border-radius-lg);
            margin-bottom: 3rem;
            border: 1px solid var(--border-color);
            box-shadow: var(--shadow-light);
            transition: var(--transition);
            animation: slideInUp 1s ease-out 0.4s both;
        }

        .user-info:hover {
            transform: translateY(-5px);
            box-shadow: var(--shadow-medium);
            background: var(--card-hover-bg);
        }

        .user-info h3 {
            font-size: 1.5rem;
            font-weight: 700;
            margin-bottom: 1.5rem;
            color: var(--text-primary);
            display: flex;
            align-items: center;
            gap: 0.75rem;
        }

        .user-info h3 i {
            color: #4facfe;
            font-size: 1.25rem;
        }

        .user-details {
            display: grid;
            grid-template-columns: repeat(auto-fit, minmax(250px, 1fr));
            gap: 1.5rem;
        }

        .user-detail {
            display: flex;
            align-items: center;
            gap: 0.75rem;
            padding: 1rem;
            background: rgba(255, 255, 255, 0.05);
            border-radius: 12px;
            border: 1px solid rgba(255, 255, 255, 0.1);
        }

        .user-detail i {
            color: #4facfe;
            font-size: 1.125rem;
            width: 20px;
        }

        .user-detail span {
            color: var(--text-secondary);
            font-weight: 500;
        }

        .user-detail strong {
            color: var(--text-primary);
            font-weight: 600;
        }

        /* Quick Actions */
        .cta-section {
            text-align: center;
            margin: 4rem 0;
            animation: slideInUp 1s ease-out 0.6s both;
        }

        .cta-section h2 {
            color: var(--text-primary);
            margin-bottom: 2rem;
            font-size: 2.5rem;
            font-weight: 700;
        }

        .cta-buttons {
            display: flex;
            gap: 2rem;
            justify-content: center;
            flex-wrap: wrap;
            margin-top: 2.5rem;
        }

        .btn {
            padding: 1.25rem 2.5rem;
            border: none;
            border-radius: 50px;
            font-size: 1.125rem;
            font-weight: 600;
            cursor: pointer;
            text-decoration: none;
            display: inline-flex;
            align-items: center;
            gap: 0.75rem;
            transition: var(--transition);
            text-transform: none;
            letter-spacing: 0.025em;
            position: relative;
            overflow: hidden;
        }

        .btn::before {
            content: '';
            position: absolute;
            top: 0;
            left: -100%;
            width: 100%;
            height: 100%;
            background: linear-gradient(90deg, transparent, rgba(255, 255, 255, 0.2), transparent);
            transition: left 0.5s;
        }

        .btn:hover::before {
            left: 100%;
        }

        .btn-primary {
            background: var(--accent-gradient);
            color: white;
            box-shadow: 0 12px 40px rgba(79, 172, 254, 0.3);
        }

        .btn-secondary {
            background: transparent;
            color: var(--text-primary);
            border: 2px solid var(--border-color);
        }

        .btn:hover {
            transform: translateY(-4px);
            box-shadow: var(--shadow-heavy);
        }

        .btn-primary:hover {
            box-shadow: 0 20px 60px rgba(79, 172, 254, 0.4);
        }

        .btn-secondary:hover {
            background: var(--card-bg);
            border-color: rgba(255, 255, 255, 0.3);
        }

        /* Features Grid */
        .features-grid {
            display: grid;
            grid-template-columns: repeat(auto-fit, minmax(320px, 1fr));
            gap: 2.5rem;
            margin: 4rem 0;
        }

        .feature-card {
            background: var(--card-bg);
            backdrop-filter: blur(20px);
            padding: 3rem 2.5rem;
            border-radius: var(--border-radius-lg);
            color: var(--text-primary);
            text-align: center;
            border: 1px solid var(--border-color);
            transition: var(--transition);
            cursor: pointer;
            position: relative;
            overflow: hidden;
        }

        .feature-card::before {
            content: '';
            position: absolute;
            top: 0;
            left: 0;
            right: 0;
            height: 4px;
            background: var(--accent-gradient);
            transform: scaleX(0);
            transition: transform 0.3s ease;
        }

        .feature-card:hover::before {
            transform: scaleX(1);
        }

        .feature-card:hover {
            transform: translateY(-12px);
            box-shadow: var(--shadow-heavy);
            background: var(--card-hover-bg);
        }

        .feature-icon {
            font-size: 4rem;
            margin-bottom: 2rem;
            background: var(--accent-gradient);
            -webkit-background-clip: text;
            -webkit-text-fill-color: transparent;
            background-clip: text;
            transition: var(--transition);
        }

        .feature-card:hover .feature-icon {
            transform: scale(1.1);
        }

        .feature-card h3 {
            margin-bottom: 1.25rem;
            font-size: 1.5rem;
            font-weight: 700;
            color: var(--text-primary);
        }

        .feature-card p {
            opacity: 0.9;
            line-height: 1.7;
            font-size: 1.025rem;
            color: var(--text-secondary);
        }

        /* Info Section */
        .info-section {
            background: var(--card-bg);
            backdrop-filter: blur(20px);
            padding: 4rem 3rem;
            border-radius: var(--border-radius-lg);
            margin: 4rem 0;
            text-align: center;
            color: var(--text-primary);
            border: 1px solid var(--border-color);
            box-shadow: var(--shadow-light);
            animation: slideInUp 1s ease-out 0.8s both;
        }

        .info-section:hover {
            transform: translateY(-5px);
            box-shadow: var(--shadow-medium);
        }

        .info-section h2 {
            margin-bottom: 2rem;
            font-size: 2.75rem;
            font-weight: 700;
            display: flex;
            align-items: center;
            justify-content: center;
            gap: 1rem;
        }

        .info-section h2 i {
            color: #4ade80;
            font-size: 2.25rem;
        }

        .info-section p {
            max-width: 800px;
            margin: 0 auto;
            font-size: 1.125rem;
            line-height: 1.8;
            color: var(--text-secondary);
        }

        /* Footer */
        .footer {
            background: rgba(0, 0, 0, 0.1);
            backdrop-filter: blur(20px);
            color: var(--text-secondary);
            text-align: center;
            padding: 3rem 2rem;
            margin-top: 6rem;
            border-top: 1px solid var(--border-color);
        }

        .footer p {
            font-size: 1rem;
            line-height: 1.6;
        }

        .footer strong {
            color: var(--text-primary);
        }

        /* Responsive Design */
        @media (max-width: 1024px) {
            .hero-section h1 {
                font-size: 3rem;
            }
            
            .features-grid {
                grid-template-columns: repeat(auto-fit, minmax(280px, 1fr));
                gap: 2rem;
            }
        }

        @media (max-width: 768px) {
            .navbar {
                padding: 1rem;
            }

            .nav-links {
                gap: 0.25rem;
            }

            .nav-links a {
                padding: 0.75rem 1.25rem;
                font-size: 0.9rem;
            }

            .hero-section h1 {
                font-size: 2.5rem;
            }

            .hero-section p {
                font-size: 1.125rem;
            }

            .features-grid {
                grid-template-columns: 1fr;
                gap: 1.5rem;
            }

            .cta-buttons {
                flex-direction: column;
                align-items: center;
                gap: 1rem;
            }

            .main-content {
                padding: 2rem 1rem;
            }

            .user-details {
                grid-template-columns: 1fr;
            }

            .info-section {
                padding: 3rem 2rem;
            }

            .info-section h2 {
                font-size: 2.25rem;
                flex-direction: column;
                gap: 0.5rem;
            }
        }

        @media (max-width: 480px) {
            .hero-section h1 {
                font-size: 2rem;
            }

            .feature-card {
                padding: 2rem 1.5rem;
            }

            .btn {
                padding: 1rem 2rem;
                font-size: 1rem;
            }
        }

        /* Loading animations */
        .fade-in {
            animation: fadeIn 0.8s ease-out;
        }

        @keyframes fadeIn {
            from { opacity: 0; }
            to { opacity: 1; }
        }

        /* Scroll animations */
        .animate-on-scroll {
            opacity: 0;
            transform: translateY(30px);
            transition: all 0.8s ease-out;
        }

        .animate-on-scroll.visible {
            opacity: 1;
            transform: translateY(0);
        }
    </style>
</head>
<body>
    <nav class="navbar">
        <div class="nav-container">
            <a href="/dashboard" class="logo">
                <i class="fas fa-heartbeat"></i>
                <span>MediGuide AI</span>
            </a>
            
            <ul class="nav-links">
                <li><a href="/dashboard" class="active"><i class="fas fa-home"></i> Dashboard</a></li>
                <li><a href="/chat"><i class="fas fa-comments"></i> Chat</a></li>
                <li><a href="/logout"><i class="fas fa-sign-out-alt"></i> Logout</a></li>
            </ul>
        </div>
    </nav>

    <main class="main-content">
        <!-- Hero Section -->
        <div class="hero-section">
            <h1>Welcome back, {{ user.full_name }}! 👋</h1>
            <p>Your intelligent medical assistant is ready to help. Start a conversation or explore your health journey with AI-powered insights.</p>
        </div>

        <!-- User Info Card -->
        <div class="user-info">
            <h3><i class="fas fa-user-circle"></i> Your Account</h3>
            <div class="user-details">
                <div class="user-detail">
                    <i class="fas fa-user"></i>
                    <span><strong>Name:</strong> {{ user.full_name }}</span>
                </div>
                <div class="user-detail">
                    <i class="fas fa-at"></i>
                    <span><strong>Username:</strong> {{ user.username }}</span>
                </div>
                <div class="user-detail">
                    <i class="fas fa-envelope"></i>
                    <span><strong>Email:</strong> {{ user.email }}</span>
                </div>
            </div>
        </div>

        <!-- Quick Actions -->
        <div class="cta-section">
            <h2>Quick Actions</h2>
            <div class="cta-buttons">
                <a href="/chat" class="btn btn-primary">
                    <i class="fas fa-comments"></i>
                    Start New Chat
                </a>
                <a href="/chat" class="btn btn-secondary">
                    <i class="fas fa-history"></i>
                    View Chat History
                </a>
            </div>
        </div>

        <!-- Features Grid -->
        <div class="features-grid">
            <div class="feature-card animate-on-scroll" onclick="window.location.href='/chat'">
                <div class="feature-icon">
                    <i class="fas fa-comments"></i>
                </div>
                <h3>AI Chat Assistant</h3>
                <p>Start a conversation with our advanced AI medical assistant for personalized health guidance and symptom analysis.</p>
            </div>

            <div class="feature-card animate-on-scroll" onclick="window.location.href='/gradio'">
                <div class="feature-icon">
                    <i class="fas fa-robot"></i>
                </div>
                <h3>Advanced AI Tools</h3>
                <p>Access specialized medical AI tools and advanced diagnostic capabilities for comprehensive health assessment.</p>
            </div>

            <div class="feature-card animate-on-scroll" onclick="checkSystemStatus()">
                <div class="feature-icon">
                    <i class="fas fa-heartbeat"></i>
                </div>
                <h3>System Status</h3>
                <p>Monitor the real-time status of all medical AI systems, services, and ensure optimal performance.</p>
            </div>

        </div>

        <!-- Security Info Section -->
        <div class="info-section">
            <h2>
                <i class="fas fa-shield-alt"></i>
                Your Health Data is Secure
            </h2>
            <p>
                All your conversations are encrypted and stored securely using enterprise-grade security protocols. 
                Your privacy is our top priority, and we never share your personal health information with third parties.
            </p>
        </div>
    </main>

    <footer class="footer">
<<<<<<< HEAD
        <div class="container">
            <p>&copy; 2025 MediGuide AI. Your trusted medical assistant. <strong>Note:</strong> This is for informational purposes only and should not replace professional medical advice.</p>
        </div>
=======
        <p>&copy; 2025 MedBot AI. Your trusted medical assistant. <strong>Note:</strong> This is for informational purposes only and should not replace professional medical advice.</p>
>>>>>>> 82434040
    </footer>

    <script>
        async function checkSystemStatus() {
            try {
                const response = await fetch('/api/status');
                const data = await response.json();
                
                // Create a modern status modal instead of alert
                const modal = document.createElement('div');
                modal.style.cssText = `
                    position: fixed;
                    top: 0;
                    left: 0;
                    width: 100%;
                    height: 100%;
                    background: rgba(0, 0, 0, 0.8);
                    backdrop-filter: blur(10px);
                    display: flex;
                    align-items: center;
                    justify-content: center;
                    z-index: 10000;
                    animation: fadeIn 0.3s ease-out;
                `;
                
                const statusCard = document.createElement('div');
                statusCard.style.cssText = `
                    background: linear-gradient(135deg, rgba(255, 255, 255, 0.1), rgba(255, 255, 255, 0.05));
                    backdrop-filter: blur(20px);
                    border: 1px solid rgba(255, 255, 255, 0.2);
                    border-radius: 20px;
                    padding: 2rem;
                    color: white;
                    max-width: 500px;
                    width: 90%;
                    text-align: center;
                    box-shadow: 0 20px 60px rgba(0, 0, 0, 0.3);
                    animation: slideInUp 0.4s ease-out;
                `;
                
                statusCard.innerHTML = `
                    <h3 style="margin-bottom: 1.5rem; font-size: 1.5rem; color: #4facfe;">
                        <i class="fas fa-heartbeat"></i> System Status
                    </h3>
                    <div style="text-align: left; margin-bottom: 2rem;">
                        <div style="display: flex; justify-content: space-between; margin-bottom: 0.75rem;">
                            <span>Overall Status:</span>
                            <span style="color: ${data.status === 'healthy' ? '#4ade80' : '#ef4444'};">
                                ${data.status === 'healthy' ? '✓ Healthy' : '✗ Issues'}
                            </span>
                        </div>
                        <div style="display: flex; justify-content: space-between; margin-bottom: 0.75rem;">
                            <span>Gradio Interface:</span>
                            <span style="color: ${data.gradio_available ? '#4ade80' : '#ef4444'};">
                                ${data.gradio_available ? '✓ Available' : '✗ Unavailable'}
                            </span>
                        </div>
                        <div style="display: flex; justify-content: space-between; margin-bottom: 0.75rem;">
                            <span>Medical AI:</span>
                            <span style="color: ${data.medical_ai_available ? '#4ade80' : '#ef4444'};">
                                ${data.medical_ai_available ? '✓ Available' : '✗ Unavailable'}
                            </span>
                        </div>
                        <div style="display: flex; justify-content: space-between;">
                            <span>OpenAI Key:</span>
                            <span style="color: ${data.openai_key_set ? '#4ade80' : '#ef4444'};">
                                ${data.openai_key_set ? '✓ Configured' : '✗ Not Set'}
                            </span>
                        </div>
                    </div>
                    <button onclick="this.closest('.modal').remove()" style="
                        background: linear-gradient(45deg, #4facfe, #00f2fe);
                        color: white;
                        border: none;
                        padding: 0.75rem 2rem;
                        border-radius: 50px;
                        font-weight: 600;
                        cursor: pointer;
                        transition: all 0.3s ease;
                    " onmouseover="this.style.transform='translateY(-2px)'" onmouseout="this.style.transform='translateY(0)'">
                        Close
                    </button>
                `;
                
                modal.className = 'modal';
                modal.appendChild(statusCard);
                document.body.appendChild(modal);
                
                // Close on background click
                modal.addEventListener('click', (e) => {
                    if (e.target === modal) {
                        modal.remove();
                    }
                });
                
            } catch (error) {
                console.error('Error checking system status:', error);
                alert('Error checking system status. Please try again.');
            }
        }

        // Enhanced animations and interactions
        document.addEventListener('DOMContentLoaded', function() {
            // Animate elements on scroll
            const animateElements = document.querySelectorAll('.animate-on-scroll');
            
            const observerOptions = {
                threshold: 0.1,
                rootMargin: '0px 0px -50px 0px'
            };
            
            const observer = new IntersectionObserver(function(entries) {
                entries.forEach(entry => {
                    if (entry.isIntersecting) {
                        entry.target.classList.add('visible');
                    }
                });
            }, observerOptions);
            
            animateElements.forEach((element, index) => {
                element.style.transitionDelay = `${index * 0.1}s`;
                observer.observe(element);
            });
            
            // Add hover effects to feature cards
            const featureCards = document.querySelectorAll('.feature-card');
            featureCards.forEach(card => {
                card.addEventListener('mouseenter', function() {
                    this.style.transform = 'translateY(-12px) scale(1.02)';
                });
                
                card.addEventListener('mouseleave', function() {
                    this.style.transform = 'translateY(0) scale(1)';
                });
            });
            
            // Add click ripple effect to buttons
            const buttons = document.querySelectorAll('.btn');
            buttons.forEach(button => {
                button.addEventListener('click', function(e) {
                    const ripple = document.createElement('span');
                    const rect = this.getBoundingClientRect();
                    const size = Math.max(rect.width, rect.height);
                    const x = e.clientX - rect.left - size / 2;
                    const y = e.clientY - rect.top - size / 2;
                    
                    ripple.style.cssText = `
                        position: absolute;
                        width: ${size}px;
                        height: ${size}px;
                        left: ${x}px;
                        top: ${y}px;
                        background: rgba(255, 255, 255, 0.3);
                        border-radius: 50%;
                        transform: scale(0);
                        animation: ripple 0.6s ease-out;
                        pointer-events: none;
                    `;
                    
                    this.style.position = 'relative';
                    this.style.overflow = 'hidden';
                    this.appendChild(ripple);
                    
                    setTimeout(() => {
                        ripple.remove();
                    }, 600);
                });
            });
            
            // Add CSS for ripple animation
            const style = document.createElement('style');
            style.textContent = `
                @keyframes ripple {
                    to {
                        transform: scale(2);
                        opacity: 0;
                    }
                }
            `;
            document.head.appendChild(style);
            
            // Add parallax effect to hero section
            window.addEventListener('scroll', function() {
                const scrolled = window.pageYOffset;
                const hero = document.querySelector('.hero-section');
                if (hero) {
                    hero.style.transform = `translateY(${scrolled * 0.5}px)`;
                }
            });
            
            // Add typing animation to hero text
            const heroText = document.querySelector('.hero-section h1');
            if (heroText) {
                const text = heroText.textContent;
                heroText.textContent = '';
                heroText.style.borderRight = '2px solid #4facfe';
                
                let i = 0;
                const typeWriter = () => {
                    if (i < text.length) {
                        heroText.textContent += text.charAt(i);
                        i++;
                        setTimeout(typeWriter, 100);
                    } else {
                        heroText.style.borderRight = 'none';
                    }
                };
                
                setTimeout(typeWriter, 1000);
            }
        });
    </script>
</body>
</html><|MERGE_RESOLUTION|>--- conflicted
+++ resolved
@@ -3,7 +3,7 @@
 <head>
     <meta charset="UTF-8">
     <meta name="viewport" content="width=device-width, initial-scale=1.0">
-    <title>Dashboard - MediGuide AI</title>
+    <title>Dashboard - MedBot AI</title>
     <link href="https://cdnjs.cloudflare.com/ajax/libs/font-awesome/6.0.0/css/all.min.css" rel="stylesheet">
     <link href="https://fonts.googleapis.com/css2?family=Inter:wght@300;400;500;600;700;800&display=swap" rel="stylesheet">
     <style>
@@ -609,7 +609,7 @@
         <div class="nav-container">
             <a href="/dashboard" class="logo">
                 <i class="fas fa-heartbeat"></i>
-                <span>MediGuide AI</span>
+                <span>MedBot AI</span>
             </a>
             
             <ul class="nav-links">
@@ -703,13 +703,7 @@
     </main>
 
     <footer class="footer">
-<<<<<<< HEAD
-        <div class="container">
-            <p>&copy; 2025 MediGuide AI. Your trusted medical assistant. <strong>Note:</strong> This is for informational purposes only and should not replace professional medical advice.</p>
-        </div>
-=======
         <p>&copy; 2025 MedBot AI. Your trusted medical assistant. <strong>Note:</strong> This is for informational purposes only and should not replace professional medical advice.</p>
->>>>>>> 82434040
     </footer>
 
     <script>
