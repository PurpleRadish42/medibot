--- conflicted
+++ resolved
@@ -3,7 +3,7 @@
 <head>
     <meta charset="UTF-8">
     <meta name="viewport" content="width=device-width, initial-scale=1.0">
-    <title>Chat - MediGuide AI</title>
+    <title>Chat - MedBot AI</title>
     <link href="https://cdnjs.cloudflare.com/ajax/libs/font-awesome/6.0.0/css/all.min.css" rel="stylesheet">
     <link href="https://fonts.googleapis.com/css2?family=Inter:wght@300;400;500;600;700;800&display=swap" rel="stylesheet">
     <style>
@@ -593,133 +593,6 @@
 
         .location-prompt-btn.secondary:hover {
             background: #5a6268;
-        }
-
-        .sort-section {
-            display: flex;
-            align-items: center;
-            gap: 0.5rem;
-            color: white;
-            font-size: 0.9rem;
-        }
-
-        .sort-section label {
-            margin: 0;
-            font-weight: 500;
-        }
-
-        .sort-dropdown {
-            background: rgba(255, 255, 255, 0.9);
-            border: 1px solid rgba(255, 255, 255, 0.3);
-            border-radius: 8px;
-            padding: 0.5rem;
-            font-size: 0.9rem;
-            cursor: pointer;
-            outline: none;
-            flex: 1;
-            max-width: 150px;
-        }
-
-        .sort-dropdown:focus {
-            border-color: #4facfe;
-            box-shadow: 0 0 0 2px rgba(79, 172, 254, 0.2);
-        }
-
-        @keyframes slideDown {
-            from {
-                opacity: 0;
-                transform: translateY(-10px);
-            }
-            to {
-                opacity: 1;
-                transform: translateY(0);
-            }
-        }
-
-        .settings-prompt {
-            background: rgba(79, 172, 254, 0.3) !important;
-        }
-
-        .settings-prompt:hover {
-            background: rgba(79, 172, 254, 0.5) !important;
-        }
-
-        /* Doctor Settings */
-        .doctor-settings {
-            background: rgba(255, 255, 255, 0.15);
-            backdrop-filter: blur(10px);
-            border-radius: 15px;
-            padding: 1rem;
-            margin: 1rem 0;
-            border: 1px solid rgba(255, 255, 255, 0.2);
-            animation: slideDown 0.3s ease;
-        }
-
-        .settings-header {
-            display: flex;
-            justify-content: space-between;
-            align-items: center;
-            margin-bottom: 1rem;
-            color: white;
-        }
-
-        .settings-header h4 {
-            font-size: 1rem;
-            margin: 0;
-        }
-
-        .close-settings {
-            background: none;
-            border: none;
-            color: white;
-            cursor: pointer;
-            padding: 0.25rem;
-            border-radius: 50%;
-            width: 30px;
-            height: 30px;
-            display: flex;
-            align-items: center;
-            justify-content: center;
-            transition: all 0.3s ease;
-        }
-
-        .close-settings:hover {
-            background: rgba(255, 255, 255, 0.2);
-        }
-
-        .location-section {
-            margin-bottom: 1rem;
-        }
-
-        .location-status {
-            display: flex;
-            align-items: center;
-            gap: 0.5rem;
-            color: white;
-            font-size: 0.9rem;
-        }
-
-        .location-btn {
-            background: #4facfe;
-            color: white;
-            border: none;
-            padding: 0.5rem 1rem;
-            border-radius: 20px;
-            cursor: pointer;
-            font-size: 0.8rem;
-            transition: all 0.3s ease;
-            margin-left: auto;
-        }
-
-        .location-btn:hover {
-            background: #0084ff;
-            transform: translateY(-1px);
-        }
-
-        .location-btn:disabled {
-            background: #6c757d;
-            cursor: not-allowed;
-            transform: none;
         }
 
         .sort-section {
@@ -1319,7 +1192,7 @@
             
             <div class="chat-messages" id="chatMessages">
                 <div class="welcome-message">
-                    <h2>🏥 Welcome to MediGuide AI</h2>
+                    <h2>🏥 Welcome to MedBot AI</h2>
                     <p>I'm here to help you with medical questions and health concerns. Describe your symptoms and I'll guide you to the right specialist.</p>
                 </div>
             </div>
@@ -1330,7 +1203,7 @@
                     <i class="fas fa-robot"></i>
                 </div>
                 <div class="message-content">
-                    <span>MediGuide is typing</span>
+                    <span>MedBot is typing</span>
                     <div class="typing-dots">
                         <div class="typing-dot"></div>
                         <div class="typing-dot"></div>
@@ -1357,39 +1230,6 @@
                     <div class="quick-prompt" onclick="sendQuickPrompt('I have back pain')">
                         <i class="fas fa-user-injured"></i> Back pain
                     </div>
-                    <div class="quick-prompt settings-prompt" onclick="showDoctorSettings()">
-                        <i class="fas fa-cog"></i> Doctor Settings
-                    </div>
-                </div>
-                
-                <!-- Doctor Recommendation Settings -->
-                <div class="doctor-settings" id="doctorSettings" style="display: none;">
-                    <div class="settings-header">
-                        <h4><i class="fas fa-user-md"></i> Doctor Recommendation Settings</h4>
-                        <button class="close-settings" onclick="hideDoctorSettings()">
-                            <i class="fas fa-times"></i>
-                        </button>
-                    </div>
-                    <div class="settings-content">
-                        <div class="location-section">
-                            <div class="location-status" id="locationStatus">
-                                <i class="fas fa-map-marker-alt"></i>
-                                <span id="locationText">Location not detected</span>
-                                <button class="location-btn" id="locationBtn" onclick="requestLocation()">
-                                    <i class="fas fa-crosshairs"></i> Get Location
-                                </button>
-                            </div>
-                        </div>
-                        
-                        <div class="sort-section">
-                            <label for="sortPreference">Sort doctors by:</label>
-                            <select id="sortPreference" class="sort-dropdown" onchange="handleSortChange()">
-                                <option value="rating">Highest Rating</option>
-                                <option value="experience">Most Experience</option>
-                                <option value="location">Nearest Location</option>
-                            </select>
-                        </div>
-                    </div>
                 </div>
                 
                 
@@ -1471,114 +1311,10 @@
             return new Date().toLocaleTimeString([], {hour: '2-digit', minute:'2-digit'});
         }
 
-<<<<<<< HEAD
-        // Doctor Settings Functions
-        function showDoctorSettings() {
-            const settingsDiv = document.getElementById('doctorSettings');
-            settingsDiv.style.display = 'block';
-            updateLocationDisplay();
-            updateSortPreference();
-        }
-
-        function hideDoctorSettings() {
-            const settingsDiv = document.getElementById('doctorSettings');
-            settingsDiv.style.display = 'none';
-        }
-
-        function updateLocationDisplay() {
-            const locationText = document.getElementById('locationText');
-            const locationBtn = document.getElementById('locationBtn');
-            
-            if (window.ChatState.userLocation) {
-                locationText.textContent = `Location detected (${window.ChatState.userLocation.latitude.toFixed(4)}, ${window.ChatState.userLocation.longitude.toFixed(4)})`;
-                locationBtn.innerHTML = '<i class="fas fa-check"></i> Location Set';
-                locationBtn.disabled = false;
-                locationBtn.style.background = '#28a745';
-            } else {
-                locationText.textContent = 'Location not detected';
-                locationBtn.innerHTML = '<i class="fas fa-crosshairs"></i> Get Location';
-                locationBtn.disabled = false;
-                locationBtn.style.background = '#4facfe';
-            }
-        }
-
-        function updateSortPreference() {
-            const sortDropdown = document.getElementById('sortPreference');
-            sortDropdown.value = window.ChatState.doctorSortPreference;
-        }
-
-        function requestLocation() {
-            const locationBtn = document.getElementById('locationBtn');
-            const locationText = document.getElementById('locationText');
-            
-            if (!navigator.geolocation) {
-                alert('Geolocation is not supported by this browser.');
-                return;
-            }
-
-            locationBtn.disabled = true;
-            locationBtn.innerHTML = '<i class="fas fa-spinner fa-spin"></i> Getting Location...';
-            locationText.textContent = 'Requesting location permission...';
-
-            navigator.geolocation.getCurrentPosition(
-                function(position) {
-                    window.ChatState.userLocation = {
-                        latitude: position.coords.latitude,
-                        longitude: position.coords.longitude,
-                        accuracy: position.coords.accuracy
-                    };
-                    updateLocationDisplay();
-                    showStatus('Location detected successfully!', 'success');
-                    console.log('📍 User location:', window.ChatState.userLocation);
-                },
-                function(error) {
-                    let errorMessage = 'Location access denied or failed.';
-                    switch(error.code) {
-                        case error.PERMISSION_DENIED:
-                            errorMessage = 'Location access denied by user.';
-                            break;
-                        case error.POSITION_UNAVAILABLE:
-                            errorMessage = 'Location information is unavailable.';
-                            break;
-                        case error.TIMEOUT:
-                            errorMessage = 'Location request timed out.';
-                            break;
-                    }
-                    locationText.textContent = errorMessage;
-                    locationBtn.disabled = false;
-                    locationBtn.innerHTML = '<i class="fas fa-crosshairs"></i> Try Again';
-                    showStatus(errorMessage, 'error');
-                    console.log('❌ Location error:', error);
-                },
-                {
-                    enableHighAccuracy: true,
-                    timeout: 10000,
-                    maximumAge: 300000 // 5 minutes
-                }
-            );
-        }
-
-        // Handle sort preference change
-        function handleSortChange() {
-            const sortDropdown = document.getElementById('sortPreference');
-            window.ChatState.doctorSortPreference = sortDropdown.value;
-            const sortText = sortDropdown.options[sortDropdown.selectedIndex].text;
-            
-            showStatus(`Sort preference updated: ${sortText}`, 'success');
-            console.log('🔄 Sort preference changed to:', window.ChatState.doctorSortPreference);
-            
-            // If there's a recent doctor recommendation, refresh it with new sorting
-            refreshLastDoctorRecommendation();
-        }
-
-        // Function to refresh the last doctor recommendation with new sorting
-        function refreshLastDoctorRecommendation() {
-=======
 
 
         // Function to dynamically update the last doctor recommendation with new sorting
         function updateLastDoctorRecommendation() {
->>>>>>> 82434040
             // Find the last bot message that contains a doctor table
             const botMessages = document.querySelectorAll('.message.bot');
             for (let i = botMessages.length - 1; i >= 0; i--) {
@@ -1600,11 +1336,7 @@
                     else if (content.includes('psychiatrist')) specialty = 'psychiatrist';
                     
                     if (specialty) {
-<<<<<<< HEAD
-                        console.log(`🔄 Refreshing ${specialty} recommendations with ${window.ChatState.doctorSortPreference} sorting`);
-=======
                         console.log(`🔄 Dynamically updating ${specialty} recommendations with ${window.ChatState.doctorSortPreference} sorting`);
->>>>>>> 82434040
                         requestUpdatedDoctorRecommendations(specialty, messageContent);
                         return;
                     }
@@ -1619,19 +1351,6 @@
                 showStatus('Updating recommendations...', 'info');
                 
                 const requestBody = {
-<<<<<<< HEAD
-                    message: `Show me ${specialty} recommendations sorted by ${window.ChatState.doctorSortPreference}`,
-                    chatId: window.ChatState.currentChatId,
-                    sortPreference: window.ChatState.doctorSortPreference
-                };
-                
-                // Include location if available
-                if (window.ChatState.userLocation) {
-                    requestBody.userLocation = window.ChatState.userLocation;
-                }
-                
-                const response = await fetch('/api/chat', {
-=======
                     specialty: specialty,
                     sort_by: window.ChatState.doctorSortPreference,
                     city: 'Bangalore'
@@ -1643,7 +1362,6 @@
                 }
                 
                 const response = await fetch('/api/doctors/sort', {
->>>>>>> 82434040
                     method: 'POST',
                     headers: {
                         'Content-Type': 'application/json',
@@ -1658,11 +1376,7 @@
                 const data = await response.json();
                 
                 // Update the message content with new sorted recommendations
-<<<<<<< HEAD
-                if (data.response) {
-=======
                 if (data.success && data.response) {
->>>>>>> 82434040
                     messageElement.innerHTML = data.response;
                     
                     // Re-add email button if it was there
@@ -1672,11 +1386,8 @@
                     }
                     
                     showStatus('Recommendations updated successfully!', 'success');
-<<<<<<< HEAD
-=======
             } else {
                     throw new Error(data.error || 'No response received');
->>>>>>> 82434040
                 }
                 
             } catch (error) {
@@ -2195,12 +1906,7 @@
                 
                 const requestBody = { 
                     message: message,
-<<<<<<< HEAD
-                    chatId: window.ChatState.currentChatId, // Include chat ID for context
-                    sortPreference: window.ChatState.doctorSortPreference
-=======
                     chatId: window.ChatState.currentChatId // Include chat ID for context
->>>>>>> 82434040
                 };
                 
                 // Include location if available
@@ -2300,27 +2006,6 @@
             }
             
             try {
-<<<<<<< HEAD
-                // STEP 1: Reset server conversation state FIRST (optional - may not be needed)
-                try {
-                    console.log("🔄 Calling /api/reset endpoint...");
-                    const resetResponse = await fetch('/api/reset', {
-                        method: 'POST',
-                        headers: {
-                            'Content-Type': 'application/json',
-                        },
-                        body: JSON.stringify({ action: 'reset_conversation' })
-                    });
-
-                    if (resetResponse.ok) {
-                        const resetData = await resetResponse.json();
-                        console.log("✅ Server reset response:", resetData);
-                    } else {
-                        console.warn("⚠️ Server reset failed, continuing with local reset");
-                    }
-                } catch (resetError) {
-                    console.warn("⚠️ Server reset failed, continuing with local reset:", resetError);
-=======
                 // STEP 1: Reset server conversation state FIRST
                 console.log("🔄 Calling /api/reset endpoint...");
                 
@@ -2342,12 +2027,11 @@
                 if (!resetResponse.ok) {
                     const errorText = await resetResponse.text();
                     throw new Error(`Reset failed: ${resetResponse.status} - ${errorText}`);
->>>>>>> 82434040
-                }
-                
-<<<<<<< HEAD
-                // STEP 2: Clear frontend state completely
-=======
+                }
+
+                const resetData = await resetResponse.json();
+                console.log("✅ Server reset response:", resetData);
+                
                 // Validate response
                 if (!resetData.success) {
                     throw new Error(`Server reset failed: ${resetData.message || 'Unknown error'}`);
@@ -2363,7 +2047,6 @@
                 await new Promise(resolve => setTimeout(resolve, 500)); // Reduced wait time
                 
                 // STEP 3: Clear frontend state completely
->>>>>>> 82434040
                 window.ChatState = {
                     currentChatId: null,
                     messageCount: 0,
@@ -2373,35 +2056,6 @@
                     sendInProgress: false
                 };
                 
-<<<<<<< HEAD
-                // STEP 4: Clear UI
-                const chatMessages = document.getElementById('chatMessages');
-                chatMessages.innerHTML = `
-                    <div class="welcome-message">
-                        <h2>🏥 Welcome to MediGuide AI</h2>
-                        <p>I'm here to help you with medical questions and health concerns. Describe your symptoms and I'll guide you to the right specialist.</p>
-                    </div>
-                `;
-                
-                // Clear active chat indicators
-                document.querySelectorAll('.chat-item').forEach(item => {
-                    item.classList.remove('active');
-                });
-                
-                // Reset input
-                const messageInput = document.getElementById('messageInput');
-                messageInput.value = '';
-                messageInput.style.height = 'auto';
-                messageInput.disabled = false;
-                
-                const sendButton = document.getElementById('sendButton');
-                sendButton.disabled = false;
-                
-                // Hide typing indicator if visible
-                hideTypingIndicator();
-                
-                messageInput.focus();
-=======
                 // STEP 4: Clear UI with error handling
                 try {
                     const chatMessages = document.getElementById('chatMessages');
@@ -2441,7 +2095,6 @@
                 } catch (uiError) {
                     console.warn("⚠️ UI update error (non-critical):", uiError);
                 }
->>>>>>> 82434040
                 
                 console.log("✅ New chat started successfully");
                 console.log("📊 Final state:", JSON.stringify(window.ChatState));
@@ -2533,7 +2186,7 @@
             chatHistoryContainer.insertBefore(chatItem, chatHistoryContainer.firstChild);
             
             // Store in localStorage for persistence
-            const savedChats = JSON.parse(localStorage.getItem('mediguide_chats') || '[]');
+            const savedChats = JSON.parse(localStorage.getItem('medbot_chats') || '[]');
             savedChats.unshift({
                 id: window.ChatState.currentChatId,
                 title: title,
@@ -2546,7 +2199,7 @@
                 savedChats.splice(50);
             }
             
-            localStorage.setItem('mediguide_chats', JSON.stringify(savedChats));
+            localStorage.setItem('medbot_chats', JSON.stringify(savedChats));
             
             // Also save as fallback for database-style loading (for when DB is unavailable)
             const fallbackKey = `chat_fallback_db-session-${Date.now()}`;
@@ -2568,7 +2221,7 @@
             let chat = null;
             
             // Try to find chat in localStorage first
-            const savedChats = JSON.parse(localStorage.getItem('mediguide_chats') || '[]');
+            const savedChats = JSON.parse(localStorage.getItem('medbot_chats') || '[]');
             chat = savedChats.find(c => c.id === chatId);
             
             // If not found in localStorage, try to load from database API
@@ -2580,14 +2233,9 @@
                     // Remove 'db-session-' prefix if present for backward compatibility
                     const actualConversationId = chatId.startsWith('db-session-') ? chatId.substring(11) : chatId;
                     
-                    console.log("🔍 Loading conversation with ID:", actualConversationId);
                     const response = await fetch(`/api/conversation/${actualConversationId}/messages`);
-                    console.log("📡 Database API response status:", response.status);
-                    
                     if (response.ok) {
                         const data = await response.json();
-                        console.log("📨 Database API response data:", data);
-                        
                         if (data.success) {
                             // Convert database message format to frontend format
                             const convertedMessages = convertDatabaseMessagesToFrontendFormat(data.messages || []);
@@ -2601,11 +2249,7 @@
                             };
                             
                             console.log(`✅ Loaded conversation ${actualConversationId} with ${chat.messages.length} messages from database`);
-                        } else {
-                            console.warn("❌ Database API returned error:", data.error);
                         }
-                    } else {
-                        console.warn("❌ Database API request failed:", response.status, response.statusText);
                     }
                 } catch (error) {
                     console.warn("⚠️  Database unavailable, trying local fallback:", error);
@@ -2729,9 +2373,9 @@
             event.stopPropagation();
             
             // Remove from localStorage
-            const savedChats = JSON.parse(localStorage.getItem('mediguide_chats') || '[]');
+            const savedChats = JSON.parse(localStorage.getItem('medbot_chats') || '[]');
             const updatedChats = savedChats.filter(chat => chat.id !== chatId);
-            localStorage.setItem('mediguide_chats', JSON.stringify(updatedChats));
+            localStorage.setItem('medbot_chats', JSON.stringify(updatedChats));
             
             // Remove from DOM immediately using data attribute
             const chatItem = document.querySelector(`[data-chat-id="${chatId}"]`);
@@ -2775,7 +2419,7 @@
                 }
                 
                 // Clear localStorage
-                localStorage.removeItem('mediguide_chats');
+                localStorage.removeItem('medbot_chats');
                 
                 // Clear sidebar
                 const chatHistoryContainer = document.getElementById('chatHistory');
@@ -2889,7 +2533,7 @@
             return sessions.reverse(); // Show newest first
         }
         
-        // Convert conversations API format to chat sessions (FIXED)
+        // Convert conversations API format to chat sessions (legacy)
         function convertConversationsToChatSessions(conversations) {
             const sessions = [];
             
@@ -2897,11 +2541,10 @@
                 sessions.push({
                     id: conv.id,
                     title: conv.title,
-                    messages: [], // Will be loaded when clicked - this is correct
+                    messages: [], // Will be loaded when clicked
                     date: conv.updated_at || conv.created_at,
                     source: 'database',
-                    messageCount: conv.message_count,
-                    conversation_id: conv.id // Add this for proper API calls
+                    messageCount: conv.message_count
                 });
             }
             
@@ -2935,10 +2578,10 @@
                     });
                 }
                 
-                if (dbMsg.type === 'assistant' && (dbMsg.response || dbMsg.message)) {
+                if (dbMsg.type === 'assistant' && dbMsg.response) {
                     // Add assistant response (preserve HTML for doctor recommendations)
                     frontendMessages.push({
-                        content: dbMsg.response || dbMsg.message,
+                        content: dbMsg.response,
                         isUser: false,
                         timestamp: dbMsg.timestamp || new Date().toISOString()
                     });
@@ -2961,10 +2604,6 @@
             }
             
             console.log(`✅ Converted ${dbMessages.length} database messages to ${frontendMessages.length} frontend messages`);
-            console.log("🔍 Frontend messages preview:", frontendMessages.slice(0, 4).map(m => ({ 
-                isUser: m.isUser, 
-                content: m.content.substring(0, 50) + '...' 
-            })));
             return frontendMessages;
         }
         
@@ -3049,7 +2688,7 @@
 
         // Load saved chats from localStorage (legacy support)
         function loadSavedChats() {
-            const savedChats = JSON.parse(localStorage.getItem('mediguide_chats') || '[]');
+            const savedChats = JSON.parse(localStorage.getItem('medbot_chats') || '[]');
             const chatHistoryContainer = document.getElementById('chatHistory');
             
             // Clear existing chats first to prevent duplicates
@@ -3126,49 +2765,6 @@
             }
         }
 
-        // Enhanced: Check for specialist and message pre-loading from image analysis
-        function checkSpecialistPreload() {
-            try {
-                const urlParams = new URLSearchParams(window.location.search);
-                const specialist = urlParams.get('specialist');
-                const message = urlParams.get('message');
-                
-                if (specialist || message) {
-                    console.log('🏥 Medical image analysis redirect detected');
-                    console.log('   Specialist:', specialist);
-                    console.log('   Message:', message);
-                    
-                    if (specialist) {
-                        // Show notification about specialist context
-                        const specialistName = specialist.replace('-', ' ').replace(/\b\w/g, l => l.toUpperCase());
-                        addMessage(`🏥 **Medical Image Analysis Complete**\n\nBased on your medical image analysis, I recommend consulting a **${specialistName}**. I'm here to help you find qualified doctors and prepare for your consultation.`, 'ai');
-                    }
-                    
-                    // Auto-send the message if provided
-                    if (message) {
-                        setTimeout(() => {
-                            const messageInput = document.getElementById('messageInput');
-                            if (messageInput) {
-                                messageInput.value = message;
-                                // Auto-send the message
-                                setTimeout(() => {
-                                    sendMessage();
-                                }, 500);
-                            }
-                        }, 1000);
-                    }
-                    
-                    // Clean up URL parameters
-                    setTimeout(() => {
-                        const newUrl = window.location.pathname;
-                        window.history.replaceState({}, document.title, newUrl);
-                    }, 2000);
-                }
-            } catch (error) {
-                console.error('Error checking specialist preload:', error);
-            }
-        }
-
         // Initialize application
         document.addEventListener('DOMContentLoaded', async function() {
             console.log("🚀 Initializing chat application...");
@@ -3182,9 +2778,6 @@
                 resetInProgress: false,
                 sendInProgress: false
             };
-            
-            // Check for specialist pre-loading from URL parameters
-            checkSpecialistPreload();
             
             // Check API status first
             const apiStatus = await checkAPIStatus();
